--- conflicted
+++ resolved
@@ -331,13 +331,8 @@
         "llama-int8-act_equalization=layerwise",
         "mistral-int8-quant-last-layer",
         "llama-int8-svd_quant",
-<<<<<<< HEAD
-        "opt-replace-mha",
         "opt-quant-sdpa",
         "llama-mxfp4-quant-scale",],
-=======
-        "opt-quant-sdpa",],
->>>>>>> b24d2cfd
     params=[
         {
             "model": "hf-internal-testing/tiny-random-MistralForCausalLM",
@@ -445,17 +440,7 @@
             "model": "hf-internal-testing/tiny-random-OPTForCausalLM",  # Requires PT>=2.4 to run
             "quant_sdpa": "fx",
             "exp_layer_types": {
-<<<<<<< HEAD
-                "model.decoder.layers.0.self_attn":
-                    "<class 'brevitas_examples.llm.llm_quant.mha_layers.QuantizableOPTAttention'>",
-                "model.decoder.layers.0.self_attn.mha":
-                    "<class 'brevitas.nn.quant_mha.QuantMultiheadAttention'>",}},
-        {
-            "model": "hf-internal-testing/tiny-random-OPTForCausalLM",  # Requires PT>=2.4 to run
-            "quant_sdpa": True,
-            "exp_layer_types": {
-                "scaled_dot_product_attention":
-                    "<class 'brevitas.nn.quant_sdpa.QuantScaledDotProductAttention'>",}},
+                "attn_output": "<class 'brevitas.nn.quant_sdpa.QuantScaledDotProductAttention'>",}},
         {
             "model": "hf-internal-testing/tiny-random-LlamaForCausalLM",
             "weight_bit_width": 4,
@@ -484,9 +469,6 @@
                 "model.layers.0.self_attn.q_proj.weight_quant.tensor_quant.scaling_impl.stats_scaling_impl.restrict_clamp_scaling.restrict_value_impl.float_to_int_impl":
                     "<class 'brevitas.core.quant.float.FloatQuant'>",},
         },  # MX weights/activations with minifloat-quantized scales
-=======
-                "attn_output": "<class 'brevitas.nn.quant_sdpa.QuantScaledDotProductAttention'>",}},
->>>>>>> b24d2cfd
     ])
 def layer_args(default_run_args, request):
     args = default_run_args
