# Copyright (C) 2023, Advanced Micro Devices, Inc. All rights reserved.
# SPDX-License-Identifier: BSD-3-Clause

from hypothesis import given
import mock
import pytest
import torch

from brevitas.core.function_wrapper import FloatClamp
from brevitas.core.function_wrapper import RoundSte
from brevitas.core.function_wrapper import TensorClamp
from brevitas.core.quant.float import FloatQuant
from brevitas.core.scaling import ConstScaling
from brevitas.core.scaling import FloatScaling
from brevitas.function.ops import max_float
from tests.brevitas.hyp_helper import float_st
from tests.brevitas.hyp_helper import float_tensor_random_shape_st
from tests.brevitas.hyp_helper import random_minifloat_format
from tests.marker import jit_disabled_for_mock


@given(minifloat_format=random_minifloat_format())
def test_float_quant_defaults(minifloat_format):
    bit_width, exponent_bit_width, mantissa_bit_width, signed, exponent_bias = minifloat_format

    if exponent_bit_width == 0 or mantissa_bit_width == 0:
        with pytest.raises(RuntimeError):
            float_quant = FloatQuant(
                bit_width=bit_width,
                exponent_bit_width=exponent_bit_width,
                mantissa_bit_width=mantissa_bit_width,
                exponent_bias=exponent_bias,
                signed=signed,
                float_clamp_impl=None)
    else:
        # init FloatClamp
        float_clamp = FloatClamp(
            tensor_clamp_impl=TensorClamp(),
            signed=signed,
            inf_values=None,
            nan_values=None,
            saturating=True)
        float_scaling = FloatScaling(None, None, True)
        float_quant = FloatQuant(
            bit_width=bit_width,
            float_scaling_impl=float_scaling,
            exponent_bit_width=exponent_bit_width,
            mantissa_bit_width=mantissa_bit_width,
            exponent_bias=exponent_bias,
            signed=signed,
            float_clamp_impl=float_clamp)
        assert isinstance(float_quant.float_to_int_impl, RoundSte)
        assert isinstance(float_quant.float_scaling_impl, FloatScaling)
        assert isinstance(float_quant.scaling_impl, ConstScaling)


@given(minifloat_format=random_minifloat_format())
def test_minifloat(minifloat_format):
    bit_width, exponent_bit_width, mantissa_bit_width, signed, _ = minifloat_format
    assert bit_width == exponent_bit_width + mantissa_bit_width + int(signed)


@given(inp=float_tensor_random_shape_st(), minifloat_format=random_minifloat_format())
@jit_disabled_for_mock()
def test_float_to_quant_float(inp, minifloat_format):
    bit_width, exponent_bit_width, mantissa_bit_width, signed, exponent_bias = minifloat_format

    if exponent_bit_width == 0 or mantissa_bit_width == 0:
        with pytest.raises(RuntimeError):
            float_quant = FloatQuant(
                bit_width=bit_width,
                exponent_bit_width=exponent_bit_width,
                mantissa_bit_width=mantissa_bit_width,
                exponent_bias=exponent_bias,
                signed=signed,
                float_clamp_impl=None)
    else:
        # init FloatClamp
        float_clamp = FloatClamp(
            tensor_clamp_impl=TensorClamp(),
            signed=signed,
            inf_values=None,
            nan_values=None,
            saturating=True)
        float_scaling_impl = mock.Mock(side_effect=lambda x, y, z: 1.)
        float_quant = FloatQuant(
            bit_width=bit_width,
            float_scaling_impl=float_scaling_impl,
            exponent_bit_width=exponent_bit_width,
            mantissa_bit_width=mantissa_bit_width,
            exponent_bias=exponent_bias,
            signed=signed,
            float_clamp_impl=float_clamp)
        expected_out, *_ = float_quant(inp)

        out_quant, scale = float_quant.quantize(inp)
        exponent_bit_width, mantissa_bit_width, exponent_bias  = torch.tensor(exponent_bit_width, dtype=torch.float), torch.tensor(mantissa_bit_width, dtype=torch.float), torch.tensor(exponent_bias, dtype=torch.float)
        out_quant, *_ = float_quant.float_clamp_impl(
            out_quant, exponent_bit_width, mantissa_bit_width, exponent_bias)
        assert torch.allclose(expected_out, out_quant * scale)


@given(inp=float_tensor_random_shape_st(), minifloat_format=random_minifloat_format())
@jit_disabled_for_mock()
def test_scaling_impls_called_once(inp, minifloat_format):
    bit_width, exponent_bit_width, mantissa_bit_width, signed, exponent_bias = minifloat_format
    scaling_impl = mock.Mock(side_effect=lambda x: 1.)
    float_scaling_impl = mock.Mock(side_effect=lambda x, y, z: 1.)
    if exponent_bit_width == 0 or mantissa_bit_width == 0:
        with pytest.raises(RuntimeError):
            float_quant = FloatQuant(
                bit_width=bit_width,
                exponent_bit_width=exponent_bit_width,
                mantissa_bit_width=mantissa_bit_width,
                exponent_bias=exponent_bias,
                signed=signed,
                scaling_impl=scaling_impl,
                float_scaling_impl=float_scaling_impl,
                float_clamp_impl=None)
    else:
        # init FloatClamp
        float_clamp = FloatClamp(
            tensor_clamp_impl=TensorClamp(),
            signed=signed,
            inf_values=None,
            nan_values=None,
            saturating=True)
        float_quant = FloatQuant(
            bit_width=bit_width,
            exponent_bit_width=exponent_bit_width,
            mantissa_bit_width=mantissa_bit_width,
            exponent_bias=exponent_bias,
            signed=signed,
            scaling_impl=scaling_impl,
            float_scaling_impl=float_scaling_impl,
            float_clamp_impl=float_clamp)
        _ = float_quant.quantize(inp)
        # scaling implementations should be called exaclty once on the input
        float_scaling_impl.assert_called_once_with(
            torch.tensor(exponent_bit_width),
            torch.tensor(mantissa_bit_width),
            torch.tensor(exponent_bias))
        scaling_impl.assert_called_once_with(inp)


@given(
    inp=float_tensor_random_shape_st(),
    minifloat_format=random_minifloat_format(),
    scale=float_st())
@jit_disabled_for_mock()
def test_inner_scale(inp, minifloat_format, scale):
    bit_width, exponent_bit_width, mantissa_bit_width, signed, exponent_bias = minifloat_format
    # set scaling_impl to scale and float_scaling_impl to 1 to use the same scale as we are here
    float_scaling_impl = mock.Mock(side_effect=lambda x, y, z: 1.)
    scaling_impl = mock.Mock(side_effect=lambda x: scale)
    if exponent_bit_width == 0 or mantissa_bit_width == 0:
        with pytest.raises(RuntimeError):
            float_quant = FloatQuant(
                bit_width=bit_width,
                exponent_bit_width=exponent_bit_width,
                mantissa_bit_width=mantissa_bit_width,
                exponent_bias=exponent_bias,
                signed=signed,
                scaling_impl=scaling_impl,
                float_scaling_impl=float_scaling_impl,
                float_clamp_impl=None)
    else:
        # init FloatClamp
        float_clamp = FloatClamp(
            tensor_clamp_impl=TensorClamp(),
            signed=signed,
            inf_values=None,
            nan_values=None,
            saturating=True)
        float_quant = FloatQuant(
            bit_width=bit_width,
            exponent_bit_width=exponent_bit_width,
            mantissa_bit_width=mantissa_bit_width,
            exponent_bias=exponent_bias,
            signed=signed,
            scaling_impl=scaling_impl,
            float_scaling_impl=float_scaling_impl,
            float_clamp_impl=float_clamp)

        # scale inp manually
        scaled_inp = inp / scale
        max_val = max_float(
            torch.tensor(exponent_bit_width),
            torch.tensor(mantissa_bit_width),
            torch.tensor(exponent_bias))
        max_available_float = float_clamp.max_available_float
        max_value = max_val if max_available_float is None else torch.min(
            max_value, max_available_float)
        # call internal scale
        internal_scale = float_quant.internal_scale(scaled_inp)
        val_fp_quant = internal_scale * float_quant.float_to_int_impl(scaled_inp / internal_scale)
        if signed:
            val_fp_quant = torch.clip(val_fp_quant, -1. * max_val, max_val)
        else:
            val_fp_quant = torch.clip(val_fp_quant, 0., max_val)

        # dequantize manually
        out = val_fp_quant * scale

<<<<<<< HEAD
        expected_out, expected_scale, _, _, _ = float_quant(inp)
=======
        expected_out, expected_scale, *_ = float_quant(inp)
>>>>>>> eeffd2bd

        assert scale == expected_scale
        if scale == 0.0:
            # outputs should only receive 0s or nan
            assert torch.tensor([
                True if val == 0. or val.isnan() else False for val in out.flatten()]).all()
            assert torch.tensor([
                True if val == 0. or val.isnan() else False for val in expected_out.flatten()
            ]).all()
        else:
            # filter out NaN values as we can't compare them
            # Note: this still checks if NaN appears at the same values
            out_nans = out.isnan()
            expected_out_nans = expected_out.isnan()
            assert torch.equal(out[~out_nans], expected_out[~expected_out_nans])<|MERGE_RESOLUTION|>--- conflicted
+++ resolved
@@ -202,11 +202,7 @@
         # dequantize manually
         out = val_fp_quant * scale
 
-<<<<<<< HEAD
-        expected_out, expected_scale, _, _, _ = float_quant(inp)
-=======
         expected_out, expected_scale, *_ = float_quant(inp)
->>>>>>> eeffd2bd
 
         assert scale == expected_scale
         if scale == 0.0:
