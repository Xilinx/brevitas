--- conflicted
+++ resolved
@@ -9,12 +9,8 @@
 BASE_YML_TEMPLATE = 'base.yml.template'
 PYTEST_YML = 'pytest.yml'
 DEVELOP_INSTALL_YML = 'develop_install.yml'
-<<<<<<< HEAD
-FINN_INTEGRATION_YML = 'finn_integration.yml'
-=======
 
 NIX_NEWLINE = '\n'
->>>>>>> 927bf034
 
 # Data shared betwen Nox sessions and Github Actions, formatted as tuples
 CONDA_PYTHON_VERSIONS = ('3.6', '3.7', '3.8')
@@ -39,10 +35,6 @@
 PYTEST_EXCLUDE_LIST_EXTRA = [od([('pytorch_version', '1.1.0'),
                                 ('jit_status', 'jit_disabled')])]
 
-FINN_INTEGRATION_EXCLUDE_LIST_EXTRA = [od([('pytorch_version', '1.3.0')]),
-                                       od([('pytorch_version', '1.3.1')]),
-                                       od([('pytorch_version', '1.4.0')])]
-
 MATRIX = od([('conda_python_version', list(CONDA_PYTHON_VERSIONS)),
              ('pytorch_version', list(PYTORCH_VERSIONS)),
              ('platform', PLATFORM_LIST)])
@@ -54,13 +46,6 @@
         ('name', 'Run Nox session for pytest'),
         ('shell', 'bash'),
         ('run', 'nox -v -s tests_brevitas_cpu-${{ matrix.conda_python_version }}\(${{ matrix.jit_status }}\,\ pytorch_${{ matrix.pytorch_version }}\)')
-    ])]
-
-FINN_INTEGRATION_STEP_LIST = [
-    od([
-        ('name', 'Run Nox session for Brevitas-FINN integration'),
-        ('shell', 'bash'),
-        ('run', 'nox -v -s tests_brevitas_finn_integration-${{ matrix.conda_python_version }}\(\pytorch_${{ matrix.pytorch_version }}\)')
     ])]
 
 TEST_INSTALL_DEV_STEP_LIST = [
@@ -149,17 +134,6 @@
     test_develop_install.gen_yaml(DEVELOP_INSTALL_YML)
 
 
-def gen_test_brevitas_finn_integration():
-    test_finn_integration = Action(
-        'Test Brevitas-FINN integration',
-        EXCLUDE_LIST + FINN_INTEGRATION_EXCLUDE_LIST_EXTRA,
-        MATRIX,
-        FINN_INTEGRATION_STEP_LIST)
-    test_finn_integration.gen_yaml(FINN_INTEGRATION_YML)
-
-
-
 if __name__ == '__main__':
     gen_pytest_yml()
-    gen_test_develop_install_yml()
-    gen_test_brevitas_finn_integration()+    gen_test_develop_install_yml()