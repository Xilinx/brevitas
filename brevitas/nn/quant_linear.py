--- conflicted
+++ resolved
@@ -242,7 +242,6 @@
         return scale
 
     def forward(self, input):
-<<<<<<< HEAD
         if self.export_mode:
             export_qnt_type = self.get_exportable_quantization_type()
             ret = QuantizedLinearPlaceholderFunction.apply(
@@ -250,33 +249,16 @@
                 export_qnt_type, self.out_features, self.export_bias
                 )
             return ret
-        else:
-            output_scale = None
-            output_bit_width = None
-=======
+
         output_scale = None
         output_bit_width = None
         bias_bit_width = None
->>>>>>> a62fa7a4
-
-            input, input_scale, input_bit_width = self.unpack_input(input)
-
-            quant_weight, quant_weight_scale, quant_weight_bit_width = self.weight_quant(self.weight)
-            quant_weight = self.weight_reg(quant_weight)
-
-<<<<<<< HEAD
-            if self.compute_output_bit_width:
-                output_bit_width = self.max_output_bit_width(input_bit_width, quant_weight_bit_width)
-            if self.compute_output_scale:
-                output_scale = input_scale * quant_weight_scale
-
-            if self.bias is not None:
-                quant_bias = self.bias_quant(self.bias, output_scale, output_bit_width)
-                output = linear(input, quant_weight, quant_bias)
-            else:
-                output = linear(input, quant_weight, None)
-            return self.pack_output(output, output_scale, output_bit_width)
-=======
+
+        input, input_scale, input_bit_width = self.unpack_input(input)
+
+        quant_weight, quant_weight_scale, quant_weight_bit_width = self.weight_quant(self.weight)
+        quant_weight = self.weight_reg(quant_weight)
+
         if self.compute_output_bit_width:
             assert input_bit_width is not None
             output_bit_width = self.max_output_bit_width(input_bit_width, quant_weight_bit_width)
@@ -294,7 +276,6 @@
             output_bit_width = torch.where(bias_bit_width > output_bit_width, bias_bit_width, output_bit_width)
             output_bit_width = output_bit_width + 1
         return self.pack_output(output, output_scale, output_bit_width)
->>>>>>> a62fa7a4
 
     def max_output_bit_width(self, input_bit_width, weight_bit_width):
         max_input_val = max_uint(bit_width=input_bit_width, narrow_range=False)
