# Copyright (c) 2018-     Xilinx, Inc              (Alessandro Pappalardo)
# Copyright (c) 2016-     Facebook, Inc            (Adam Paszke)
# Copyright (c) 2014-     Facebook, Inc            (Soumith Chintala)
# Copyright (c) 2011-2014 Idiap Research Institute (Ronan Collobert)
# Copyright (c) 2012-2014 Deepmind Technologies    (Koray Kavukcuoglu)
# Copyright (c) 2011-2012 NEC Laboratories America (Koray Kavukcuoglu)
# Copyright (c) 2011-2013 NYU                      (Clement Farabet)
# Copyright (c) 2006-2010 NEC Laboratories America (Ronan Collobert, Leon Bottou, Iain Melvin, Jason Weston)
# Copyright (c) 2006      Idiap Research Institute (Samy Bengio)
# Copyright (c) 2001-2004 Idiap Research Institute (Ronan Collobert, Samy Bengio, Johnny Mariethoz)

# All rights reserved.

# Redistribution and use in source and binary forms, with or without
# modification, are permitted provided that the following conditions are met:

# 1. Redistributions of source code must retain the above copyright
#    notice, this list of conditions and the following disclaimer.

# 2. Redistributions in binary form must reproduce the above copyright
#    notice, this list of conditions and the following disclaimer in the
#    documentation and/or other materials provided with the distribution.

# 3. Neither the names of Xilinx, Facebook, Deepmind Technologies, NYU,
#    NEC Laboratories America and IDIAP Research Institute nor the names
#    of its contributors may be used to endorse or promote products derived
#    from this software without specific prior written permission.

# THIS SOFTWARE IS PROVIDED BY THE COPYRIGHT HOLDERS AND CONTRIBUTORS "AS IS"
# AND ANY EXPRESS OR IMPLIED WARRANTIES, INCLUDING, BUT NOT LIMITED TO, THE
# IMPLIED WARRANTIES OF MERCHANTABILITY AND FITNESS FOR A PARTICULAR PURPOSE
# ARE DISCLAIMED. IN NO EVENT SHALL THE COPYRIGHT OWNER OR CONTRIBUTORS BE
# LIABLE FOR ANY DIRECT, INDIRECT, INCIDENTAL, SPECIAL, EXEMPLARY, OR
# CONSEQUENTIAL DAMAGES (INCLUDING, BUT NOT LIMITED TO, PROCUREMENT OF
# SUBSTITUTE GOODS OR SERVICES; LOSS OF USE, DATA, OR PROFITS; OR BUSINESS
# INTERRUPTION) HOWEVER CAUSED AND ON ANY THEORY OF LIABILITY, WHETHER IN
# CONTRACT, STRICT LIABILITY, OR TORT (INCLUDING NEGLIGENCE OR OTHERWISE)
# ARISING IN ANY WAY OUT OF THE USE OF THIS SOFTWARE, EVEN IF ADVISED OF THE
# POSSIBILITY OF SUCH DAMAGE.

from typing import Optional, Union

import math
import torch
from torch.nn import Linear, Module
from torch.nn.functional import linear

from brevitas.core.bit_width import BitWidthParameter, BitWidthConst, BitWidthImplType
from brevitas.core.quant import QuantType, IdentityQuant
from brevitas.core.restrict_val import RestrictValueType
from brevitas.core.scaling import ScalingImplType, SCALING_SCALAR_SHAPE
from brevitas.core.stats import StatsInputViewShapeImpl
from brevitas.core.stats import StatsOp
from brevitas.function.ops_ste import ceil_ste
from brevitas.function.ops import max_uint
from brevitas.proxy.parameter_quant import WeightQuantProxy, BiasQuantProxy, WeightReg
from brevitas import docstrings
from .quant_layer import QuantLayer, SCALING_MIN_VAL

import brevitas.onnx as bo
from brevitas.onnx.onnx_custom_ops import QuantizedLinearPlaceholderFunction

__all__ = ['QuantLinear']


@docstrings.dedent
class QuantLinear(QuantLayer, Linear):
    """

        Parameters
        ----------

        %(weight_quant_proxy.parameters_with_prefix)s
    """
    def __init__(self,
                 in_features: int,
                 out_features: int,
                 bias: bool,
                 bias_quant_type: QuantType = QuantType.FP,
                 bias_narrow_range: bool = False,
                 bias_bit_width: int = None,
                 weight_quant_override: WeightQuantProxy = None,
                 weight_quant_type: QuantType = QuantType.FP,
                 weight_narrow_range: bool = False,
                 weight_bit_width_impl_override: Union[BitWidthParameter, BitWidthConst] = None,
                 weight_bit_width_impl_type: BitWidthImplType = BitWidthImplType.CONST,
                 weight_restrict_bit_width_type: RestrictValueType = RestrictValueType.INT,
                 weight_bit_width: int = 32,
                 weight_min_overall_bit_width: Optional[int] = 2,
                 weight_max_overall_bit_width: Optional[int] = None,
                 weight_scaling_override: Optional[Module] = None,
                 weight_scaling_impl_type: ScalingImplType = ScalingImplType.STATS,
                 weight_scaling_const: Optional[float] = None,
                 weight_scaling_stats_op: StatsOp = StatsOp.MAX,
                 weight_scaling_per_output_channel: bool = False,
                 weight_scaling_min_val: float = SCALING_MIN_VAL,
                 weight_ternary_threshold: float = 0.5,
                 weight_restrict_scaling_type: RestrictValueType = RestrictValueType.LOG_FP,
                 weight_scaling_stats_sigma: float = 3.0,
                 weight_override_pretrained_bit_width: bool = False,
                 compute_output_scale: bool = False,
                 compute_output_bit_width: bool = False,
                 return_quant_tensor: bool = False) -> None:
        QuantLayer.__init__(self,
                            compute_output_scale=compute_output_scale,
                            compute_output_bit_width=compute_output_bit_width,
                            return_quant_tensor=return_quant_tensor)
        Linear.__init__(self,
                        in_features=in_features,
                        out_features=out_features,
                        bias=bias)
        # save a copy of args passed constructor, used to determine whether
        # the quantization config is exportable to something FINN supports
        self.init_args = locals()
        if weight_quant_type == QuantType.FP and compute_output_bit_width:
            raise Exception("Computing output bit width requires enabling quantization")
        if bias_quant_type != QuantType.FP and not (compute_output_scale and compute_output_bit_width):
            raise Exception("Quantizing bias requires to compute output scale and output bit width")

        self.per_elem_ops = 2 * in_features
        self.weight_reg = WeightReg()

        if weight_quant_override is not None:
            self.weight_quant = weight_quant_override
            self.weight_quant.add_tracked_tensor(self.weight)
        else:
            weight_scaling_stats_input_concat_dim = 0
            if weight_scaling_per_output_channel:
                weight_stats_input_view_shape_impl = StatsInputViewShapeImpl.OVER_OUTPUT_CHANNELS
                weight_scaling_shape = (self.out_features, 1)
                weight_scaling_stats_reduce_dim = 1
            else:
                weight_stats_input_view_shape_impl = StatsInputViewShapeImpl.OVER_TENSOR
                weight_scaling_shape = SCALING_SCALAR_SHAPE
                weight_scaling_stats_reduce_dim = None

            if weight_scaling_stats_op == StatsOp.MAX_AVE:
                weight_stats_input_view_shape_impl = StatsInputViewShapeImpl.OVER_OUTPUT_CHANNELS
                weight_scaling_stats_reduce_dim = 1

            self.weight_quant = WeightQuantProxy(bit_width=weight_bit_width,
                                                 quant_type=weight_quant_type,
                                                 narrow_range=weight_narrow_range,
                                                 scaling_override=weight_scaling_override,
                                                 restrict_scaling_type=weight_restrict_scaling_type,
                                                 scaling_const=weight_scaling_const,
                                                 scaling_stats_op=weight_scaling_stats_op,
                                                 scaling_impl_type=weight_scaling_impl_type,
                                                 scaling_stats_reduce_dim=weight_scaling_stats_reduce_dim,
                                                 scaling_shape=weight_scaling_shape,
                                                 bit_width_impl_type=weight_bit_width_impl_type,
                                                 bit_width_impl_override=weight_bit_width_impl_override,
                                                 restrict_bit_width_type=weight_restrict_bit_width_type,
                                                 min_overall_bit_width=weight_min_overall_bit_width,
                                                 max_overall_bit_width=weight_max_overall_bit_width,
                                                 tracked_parameter_list_init=self.weight,
                                                 ternary_threshold=weight_ternary_threshold,
                                                 scaling_stats_input_view_shape_impl=weight_stats_input_view_shape_impl,
                                                 scaling_stats_input_concat_dim=weight_scaling_stats_input_concat_dim,
                                                 scaling_stats_sigma=weight_scaling_stats_sigma,
                                                 scaling_min_val=weight_scaling_min_val,
                                                 override_pretrained_bit_width=weight_override_pretrained_bit_width)
        self.bias_quant = BiasQuantProxy(quant_type=bias_quant_type,
                                         narrow_range=bias_narrow_range,
                                         bit_width=bias_bit_width)

    def get_exportable_quantization_type(self):
        # Brevitas provides a wide range of possibilities for quantization,
        # but FINN only supports a subset. Here we test the quantization
        # config to see if it's something that FINN would understand.
        # TODO: the checks below are overly conservative, relax these.
        # alternatively, create specialized subclasses and only provide export
        # flows for those.
        ia = self.init_args
        if (
            ia["weight_quant_type"] == QuantType.BINARY and
            ia["weight_bit_width"] == 1 and
            ia["weight_bit_width_impl_type"] == BitWidthImplType.CONST and
            ia["weight_quant_override"] == None and
            ia["weight_bit_width_impl_override"] == None and
            ia["weight_bit_width_impl_type"] == BitWidthImplType.CONST and
            ia["weight_restrict_bit_width_type"] == RestrictValueType.INT and
            ia["weight_min_overall_bit_width"] == 2 and
            ia["weight_max_overall_bit_width"] == None and
            ia["weight_override_pretrained_bit_width"] == False and
            ia["compute_output_scale"] == False and
            ia["compute_output_bit_width"] == False and
            ia["return_quant_tensor"] == False
            ):
            return "BIPOLAR"
        elif (
            ia["weight_quant_type"] == QuantType.INT and
            ia["weight_bit_width_impl_type"] == BitWidthImplType.CONST and
            ia["weight_quant_override"] == None and
            ia["weight_bit_width_impl_override"] == None and
            ia["weight_bit_width_impl_type"] == BitWidthImplType.CONST and
            ia["weight_restrict_bit_width_type"] == RestrictValueType.INT and
            ia["weight_min_overall_bit_width"] == 2 and
            ia["weight_max_overall_bit_width"] == None and
            ia["weight_override_pretrained_bit_width"] == False
        ):
            return "INT%d" % ia["weight_bit_width"]
        else:
            raise Exception("Unsupported config combination for export")

    @QuantLayer.export_mode.setter
    def export_mode(self, value):
        self._export_mode = value
        # create completely detached prequantized tensors for export
        # calling these in forward() causes the ops to be included in the graph
        # as dead-end nodes. note: this might be fixed in PyTorch 1.2.0 and
        # if so this workaround prepare_for_export is not necessary.
        self.export_int_weight = torch.t(self.int_weight.type(torch.FloatTensor)).detach()
        self.export_quant_weight_scale = torch.t(self.quant_weight_scale.type(torch.FloatTensor)).detach()
        self.export_input_node_scale = None

        self.export_output_node_scale = self.export_quant_weight_scale
        if self.compute_output_scale:
            self.export_input_node_scale = self.export_in_scale.type(torch.FloatTensor).detach().view(-1)[0]
            self.export_output_node_scale = self.export_out_scale.type(torch.FloatTensor).detach().view(-1)
            if len(self.export_output_node_scale) == 1:
                self.export_output_node_scale = self.export_output_node_scale[0]



        if self.bias is not None:
            if self.export_out_scale is not None:
                quant_bias, _, bias_bit_width = self.bias_quant(self.bias, 
                            self.export_out_scale, self.export_out_bit_width)
   
                self.export_bias = torch.t(quant_bias.type(torch.FloatTensor)).detach()
                self.export_bias /= self.export_output_node_scale
                self.export_bias = torch.round(self.export_bias)
            else:
                self.export_bias = torch.t(self.bias.type(torch.FloatTensor)).detach()
                # divide by scale as add is before mult
                self.export_bias /= self.export_output_node_scale

        else:
            self.export_bias = None

<<<<<<< HEAD
        # export input quant type if available
        ibw = self.export_in_bit_width
        if ibw is not None:
            ibw = int(ibw.item())
            if ibw in [2,4,8,16,32]:
                self.export_in_quant_type = "INT%d" % ibw
            else:
                raise Exception("Unsupported input bitwidth for export")
        else:
            self.export_in_quant_type = ibw


=======
>>>>>>> 448abd78
    @property
    def int_weight(self):
        if isinstance(self.weight_quant.tensor_quant, IdentityQuant):
            raise Exception("Can't generate int weight without quantization enabled")
        return self.weight_quant.int_weight(self.weight)

    @property
    def quant_weight_scale(self):
        """

        Returns scale factor of the quantized weights with scalar () shape or (self.out_channels, 1)
        shape depending on whether scaling is per layer or per-channel.
        -------

        """
        if isinstance(self.weight_quant.tensor_quant, IdentityQuant):
            raise Exception("Can't generate scaling factor without quantization enabled")
        zero_hw_sentinel = self.weight_quant.zero_hw_sentinel
        _, scale, _ = self.weight_quant.tensor_quant(self.weight, zero_hw_sentinel)
        return scale

    def forward(self, input):
        if self.export_mode:
            export_qnt_type = self.get_exportable_quantization_type()
            ret = QuantizedLinearPlaceholderFunction.apply(
                input, self.export_int_weight, self.export_output_node_scale,
                export_qnt_type, self.out_features, self.export_bias,
<<<<<<< HEAD
                self.export_input_node_scale, self.export_in_quant_type
=======
                self.export_input_node_scale
>>>>>>> 448abd78
                )
            return ret
        else:
            output_scale = None
            output_bit_width = None
            bias_bit_width = None

            input, input_scale, input_bit_width = self.unpack_input(input)

            quant_weight, quant_weight_scale, quant_weight_bit_width = self.weight_quant(self.weight)
            quant_weight = self.weight_reg(quant_weight)

            if self.compute_output_bit_width:
                assert input_bit_width is not None
                output_bit_width = self.max_output_bit_width(input_bit_width, quant_weight_bit_width)
            if self.compute_output_scale:
                assert input_scale is not None
                output_scale = input_scale * quant_weight_scale

            if self.bias is not None:
                quant_bias, _, bias_bit_width = self.bias_quant(self.bias, output_scale, output_bit_width)
                output = linear(input, quant_weight, quant_bias)
            else:
                output = linear(input, quant_weight, None)

            if self.compute_output_bit_width and bias_bit_width is not None:
                output_bit_width = torch.where(bias_bit_width > output_bit_width, bias_bit_width, output_bit_width)
                output_bit_width = output_bit_width + 1
            return self.pack_output(output, output_scale, output_bit_width)

    def max_output_bit_width(self, input_bit_width, weight_bit_width):
        max_input_val = max_uint(bit_width=input_bit_width, narrow_range=False)
        max_fc_val = self.weight_quant.tensor_quant.int_quant.max_uint(weight_bit_width)
        max_output_val = max_input_val * max_fc_val * self.in_features
        output_bit_width = ceil_ste(torch.log2(max_output_val))
        return output_bit_width<|MERGE_RESOLUTION|>--- conflicted
+++ resolved
@@ -239,7 +239,7 @@
         else:
             self.export_bias = None
 
-<<<<<<< HEAD
+
         # export input quant type if available
         ibw = self.export_in_bit_width
         if ibw is not None:
@@ -252,8 +252,7 @@
             self.export_in_quant_type = ibw
 
 
-=======
->>>>>>> 448abd78
+
     @property
     def int_weight(self):
         if isinstance(self.weight_quant.tensor_quant, IdentityQuant):
@@ -281,11 +280,7 @@
             ret = QuantizedLinearPlaceholderFunction.apply(
                 input, self.export_int_weight, self.export_output_node_scale,
                 export_qnt_type, self.out_features, self.export_bias,
-<<<<<<< HEAD
                 self.export_input_node_scale, self.export_in_quant_type
-=======
-                self.export_input_node_scale
->>>>>>> 448abd78
                 )
             return ret
         else:
