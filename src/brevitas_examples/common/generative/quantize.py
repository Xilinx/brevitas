--- conflicted
+++ resolved
@@ -16,7 +16,7 @@
 from brevitas.core.zero_point import ParameterFromStatsFromParameterZeroPoint
 from brevitas.graph.quantize import layerwise_quantize
 from brevitas.quant.base import ParameterFromRuntimeZeroPoint
-from brevitas.quant.experimental.float import Fp8e4m3Act
+from brevitas.quant.experimental.float i
 from brevitas.quant.experimental.float import Fp8e4m3ActPerTensorFloat
 from brevitas.quant.experimental.float import Fp8e4m3WeightPerChannelFloat
 from brevitas.quant.experimental.float import Fp8e4m3WeightPerTensorFloat
@@ -395,11 +395,7 @@
                         'group_dim': -1, 'group_size': input_group_size})
                 k_transposed_quant = sym_input_quant.let(
                     **{
-<<<<<<< HEAD
                         'group_dim': -2, 'group_size': input_group_size})
-=======
-                        'group_dim': -1, 'group_size': input_group_size})
->>>>>>> f2236d1d
             v_quant = q_scaled_quant
             attn_output_weights_quant = q_scaled_quant
         else:
@@ -513,7 +509,7 @@
         input_quant_format='',
         input_scale_precision=None,
         input_scale_type=None,
-        input_param_method=None,
+        input_param_method=N
         input_quant_type=None,
         input_quant_granularity=None,
         input_group_size=None,
