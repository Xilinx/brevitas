--- conflicted
+++ resolved
@@ -20,10 +20,7 @@
 
 @torch.no_grad()
 def block_optimization(model, dataloader, block_name, context_manager_func, context_manager_kwargs):
-<<<<<<< HEAD
     disable_quant_inference = DisableEnableQuantization()
-=======
->>>>>>> 0e91f52e
     cache_state = model.config.use_cache
     model.config.use_cache = False
     blocks = recurse_getattr(model, block_name)
@@ -47,14 +44,11 @@
         raise StopFwdException
 
     # Collect input to first block
-<<<<<<< HEAD
     if not context_manager_kwargs.get('use_quant_activations', True):
         return_quant_tensor_state = disable_return_quant_tensor(model)
         disable_quant_inference.disable_act_quantization(model, is_training=model.training)
         disable_quant_inference.disable_bias_quantization(model, is_training=model.training)
 
-=======
->>>>>>> 0e91f52e
     hook = first_block.register_forward_pre_hook(intercept_input, with_kwargs=True)
     for inps in dataloader:
         try:
@@ -63,22 +57,15 @@
             pass
     hook.remove()
 
-<<<<<<< HEAD
     if not context_manager_kwargs.get('use_quant_activations', True):
         disable_quant_inference.enable_act_quantization(model, is_training=model.training)
         disable_quant_inference.enable_bias_quantization(model, is_training=model.training)
         restore_return_quant_tensor(model, return_quant_tensor_state)
 
     # Iterate through all the blocks
-    for index, block in enumerate(tqdm(blocks)):
-        with context_manager_func(block, **context_manager_kwargs) as gpxq:
-            for _ in tqdm(range(gpxq.num_layers)):
-=======
-    # Iterate through all the blocks
     for index, block in tqdm(enumerate(blocks), desc="Blocks", total=len(blocks)):
         with context_manager_func(block, **context_manager_kwargs) as gpxq:
             for _ in tqdm(range(gpxq.num_layers), desc="Layers", leave=False):
->>>>>>> 0e91f52e
                 for args, kwargs in zip(cached_args, cached_kwargs):
                     args = send_to_device(args, 'cuda')
                     kwargs = send_to_device(kwargs, 'cuda')
@@ -90,15 +77,12 @@
             past_cached_args, past_cached_kwargs = deepcopy(cached_args), deepcopy(cached_kwargs)
             cached_args = []
             hook = block.register_forward_hook(intercept_output, with_kwargs=True)
-<<<<<<< HEAD
 
             if not context_manager_kwargs.get('use_quant_activations', True):
                 return_quant_tensor_state = disable_return_quant_tensor(model)
                 disable_quant_inference.disable_act_quantization(model, is_training=model.training)
                 disable_quant_inference.disable_bias_quantization(model, is_training=model.training)
 
-=======
->>>>>>> 0e91f52e
             for args, kwargs in zip(past_cached_args, past_cached_kwargs):
                 try:
                     args = send_to_device(args, 'cuda')
@@ -106,15 +90,12 @@
                     block(*args, **kwargs)
                 except StopFwdException:
                     pass
-<<<<<<< HEAD
 
             if not context_manager_kwargs.get('use_quant_activations', True):
                 disable_quant_inference.enable_act_quantization(model, is_training=model.training)
                 disable_quant_inference.enable_bias_quantization(model, is_training=model.training)
                 restore_return_quant_tensor(model, return_quant_tensor_state)
 
-=======
->>>>>>> 0e91f52e
             hook.remove()
     # Restore cache state
     model.config.use_cache = cache_state
@@ -133,13 +114,8 @@
         context_manager_kwargs = {
             'act_order': act_order,
             'group_of_parallel_layers': group_of_parallel_layers,
-<<<<<<< HEAD
-            'create_weight_orig': False,
-            'use_quant_activations': False}
-=======
             'create_weight_orig': create_weight_orig,
             'use_quant_activations': use_quant_activations}
->>>>>>> 0e91f52e
         block_optimization(model, dataloader, block_name, gptq_mode, context_manager_kwargs)
     else:
         with gptq_mode(model,
@@ -157,24 +133,12 @@
 @torch.no_grad()
 def apply_gpfq(model, dataloader, act_order=True, group_of_parallel_layers=None, block_name=None):
     if block_name is not None:
-<<<<<<< HEAD
         raise RuntimeError("Block optimization not support for GPFQ at the moment")
-    else:
-        with gpfq_mode(model,
-                       act_order=act_order,
-                       group_of_parallel_layers=group_of_parallel_layers) as gpfq:
-=======
-        context_manager_kwargs = {
-            'act_order': act_order,
-            'group_of_parallel_layers': group_of_parallel_layers,
-            'create_weight_orig': True}
-        block_optimization(model, dataloader, block_name, gpfq_mode, context_manager_kwargs)
     else:
         with gpfq_mode(model,
                        act_order=act_order,
                        group_of_parallel_layers=group_of_parallel_layers,
                        create_weight_orig=True) as gpfq:
->>>>>>> 0e91f52e
             gpfq_model = gpfq.model
             for _ in tqdm(range(gpfq.num_layers)):
                 for inps in dataloader:
