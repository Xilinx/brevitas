--- conflicted
+++ resolved
@@ -14,21 +14,6 @@
 Set the env variable BREVITAS_JIT=1 to speed up the quantization process. Currently unsupported whenever export is also toggled or with MSE based scales/zero-points.
 
 ```bash
-<<<<<<< HEAD
-usage: main.py [-h] [--model MODEL] [--seed SEED] [--nsamples NSAMPLES] [--seqlen SEQLEN] [--eval] [--dataset {wikitext2,c4}]
-               [--weight-bit-width WEIGHT_BIT_WIDTH] [--weight-param-method {stats,mse,hqo}]
-               [--weight-scale-precision {float_scale,po2_scale}] [--weight-quant-type {sym,asym}]
-               [--weight-quant-format WEIGHT_QUANT_FORMAT] [--weight-quant-granularity {per_channel,per_tensor,per_group}]
-               [--weight-group-size WEIGHT_GROUP_SIZE] [--quantize-weight-zero-point] [--input-bit-width INPUT_BIT_WIDTH]
-               [--input-quant-format INPUT_QUANT_FORMAT] [--input-param-method {stats,mse}]
-               [--input-scale-precision {float_scale,po2_scale}] [--input-scale-type {static,dynamic,no_scale}]
-               [--input-quant-type {sym,asym}] [--input-quant-granularity {per_tensor,per_row,per_group}]
-               [--input-group-size INPUT_GROUP_SIZE] [--quantize-input-zero-point] [--quantize-last-layer] [--gptq] [--act-calibration]
-               [--bias-corr] [--ln-affine-merge] [--no-quantize] [--no-float16] [--replace-mha] [--weight-equalization]
-               [--act-equalization {None,layerwise,fx}] [--load-awq LOAD_AWQ]
-               [--export-target {None,onnx_qcdq,torch_qcdq,sharded_torchmlir_group_weight,sharded_packed_torchmlir_group_weight}]
-               [--export-prefix EXPORT_PREFIX] [--checkpoint-name CHECKPOINT_NAME] [--fuse-sequences]
-=======
 usage: main.py [-h] [--model MODEL] [--seed SEED] [--nsamples NSAMPLES]
                [--seqlen SEQLEN] [--eval] [--dataset {wikitext2,c4}]
                [--weight-bit-width WEIGHT_BIT_WIDTH]
@@ -55,8 +40,7 @@
                [--act-equalization {None,layerwise,fx}] [--load-awq LOAD_AWQ]
                [--export-target {None,onnx_qcdq,torch_qcdq,sharded_torchmlir_group_weight,sharded_packed_torchmlir_group_weight}]
                [--export-prefix EXPORT_PREFIX]
-               [--checkpoint-name CHECKPOINT_NAME]
->>>>>>> 9048ecb2
+               [--checkpoint-name CHECKPOINT_NAME] [--fuse-sequences]
 
 options:
   -h, --help            show this help message and exit
@@ -76,39 +60,46 @@
   --weight-quant-type {sym,asym}
                         Weight quantization type. Default: asym.
   --weight-quant-format WEIGHT_QUANT_FORMAT
-                        Weight quantization type. Either int or eXmY, with X+Y==weight_bit_width-1. It's possible to add float_ocp_ or
-                        float_fnuz_ before the exponent/mantissa bitwidth. Default: int.
+                        Weight quantization type. Either int or eXmY, with
+                        X+Y==weight_bit_width-1. It's possible to add
+                        float_ocp_ or float_fnuz_ before the exponent/mantissa
+                        bitwidth. Default: int.
   --weight-quant-granularity {per_channel,per_tensor,per_group}
-<<<<<<< HEAD
-                        Granularity for scales/zero-point of weights. Default: per_group.
-=======
                         Granularity for scales/zero-point of weights. Default:
                         per_group.
   --weight-group-dim {1,0}
                         Override default group_dim for groupsize quantization.
                         Default: layer-dependant
->>>>>>> 9048ecb2
   --weight-group-size WEIGHT_GROUP_SIZE
-                        Group size for per_group weight quantization. Default: 128.
+                        Group size for per_group weight quantization. Default:
+                        128.
   --quantize-weight-zero-point
                         Quantize weight zero-point.
   --input-bit-width INPUT_BIT_WIDTH
-                        Input bit width. Default: None (disables input quantization).
+                        Input bit width. Default: None (disables input
+                        quantization).
   --input-quant-format INPUT_QUANT_FORMAT
-                        Input quantization type. Either int or eXmY, with X+Y==weight_bit_width-1. It's possible to add float_ocp_ or
-                        float_fnuz_ before the exponent/mantissa bitwidth. Default: int.
+                        Input quantization type. Either int or eXmY, with
+                        X+Y==weight_bit_width-1. It's possible to add
+                        float_ocp_ or float_fnuz_ before the exponent/mantissa
+                        bitwidth. Default: int.
   --input-param-method {stats,mse}
-                        How scales/zero-point are determined. Default: stats (percentile for static, absmax or minmax for dynamic).
+                        How scales/zero-point are determined. Default: stats
+                        (percentile for static, absmax or minmax for dynamic).
   --input-scale-precision {float_scale,po2_scale}
-                        Whether input scale is a float value or a po2. Default: float.
+                        Whether input scale is a float value or a po2.
+                        Default: float.
   --input-scale-type {static,dynamic,no_scale}
-                        Whether input scale is a static value or a dynamic value.
+                        Whether input scale is a static value or a dynamic
+                        value.
   --input-quant-type {sym,asym}
                         Input quantization type. Default: asym.
   --input-quant-granularity {per_tensor,per_row,per_group}
-                        Granularity for scales/zero-point of inputs. Default: per_tensor.
+                        Granularity for scales/zero-point of inputs. Default:
+                        per_tensor.
   --input-group-size INPUT_GROUP_SIZE
-                        Group size for per_group input quantization. Default: 64.
+                        Group size for per_group input quantization. Default:
+                        64.
   --quantize-input-zero-point
                         Quantize input zero-point.
   --quantize-last-layer
@@ -118,28 +109,32 @@
   --bias-corr           Apply bias correction.
   --ln-affine-merge     Merge LN affine params.
   --no-quantize         Disable quantization.
-  --no-float16          Disable float16 as base datatype and switch to float32.
-  --replace-mha         Replace HuggingFace Attention with a quantizable version
+  --no-float16          Disable float16 as base datatype and switch to
+                        float32.
+  --replace-mha         Replace HuggingFace Attention with a quantizable
+                        version
   --weight-equalization
-                        Apply weight equalization. Relevant to ReLU based models (e.g. OPT).
+                        Apply weight equalization. Relevant to ReLU based
+                        models (e.g. OPT).
   --act-equalization {None,layerwise,fx}
-                        Apply activation equalization (SmoothQuant). Layerwise introduces standalone mul nodes,while fx merges them
-                        whenever possible into previous tensors, which is possible on ReLU based models (e.g. OPT).
+                        Apply activation equalization (SmoothQuant). Layerwise
+                        introduces standalone mul nodes,while fx merges them
+                        whenever possible into previous tensors, which is
+                        possible on ReLU based models (e.g. OPT).
   --load-awq LOAD_AWQ   Load the awq search results.
   --export-target {None,onnx_qcdq,torch_qcdq,sharded_torchmlir_group_weight,sharded_packed_torchmlir_group_weight}
                         Model export.
   --export-prefix EXPORT_PREFIX
-<<<<<<< HEAD
-                        Path prefix to use for the various export flows. If None, a path will be derived from the model name (default:
-                        None)
-=======
                         Path prefix to use for the various export flows. If
                         None, a path will be derived from the model name
                         (default: None)
->>>>>>> 9048ecb2
   --checkpoint-name CHECKPOINT_NAME
-                        Filename to save checkpoint. If `None`, no checkpoint is saved (default: None)
-  --fuse-sequences      Whether to merge the dataset sequences in case they are shorter than the requested number of samples per
-                        sequence. This is useful in case you would like to quantize or evaluate on long sequences (default: False).
+                        Filename to save checkpoint. If `None`, no checkpoint
+                        is saved (default: None)
+  --fuse-sequences      Whether to merge the dataset sequences in case they
+                        are shorter than the requested number of samples per
+                        sequence. This is useful in case you would like to
+                        quantize or evaluate on long sequences (default:
+                        False).
 
 ```