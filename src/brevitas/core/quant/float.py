--- conflicted
+++ resolved
@@ -89,8 +89,4 @@
             y, self.exponent_bit_width(), self.mantissa_bit_width(), self.exponent_bias())
         y = self.dequantize(y, scale)
         # This is to respect the current interface of proxies
-<<<<<<< HEAD
-        return y, scale, self.zero_point_impl(), self.exponent_bit_width(), self.mantissa_bit_width()
-=======
-        return y, scale, self.zero_point_impl(), self.exponent_bit_width(), self.mantissa_bit_width(), self.exponent_bias(), saturating, inf_values, nan_values
->>>>>>> eeffd2bd
+        return y, scale, self.zero_point_impl(), self.exponent_bit_width(), self.mantissa_bit_width(), self.exponent_bias(), saturating, inf_values, nan_values