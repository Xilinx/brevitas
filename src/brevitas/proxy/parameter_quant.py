# Copyright (C) 2023, Advanced Micro Devices, Inc. All rights reserved.
# SPDX-License-Identifier: BSD-3-Clause

from abc import ABC
from abc import ABCMeta
from abc import abstractmethod
from typing import Optional, Union
from warnings import warn

import torch
from torch import Tensor
import torch.nn as nn
from typing_extensions import Protocol
from typing_extensions import runtime_checkable

from brevitas import config
from brevitas.function import max_int
from brevitas.inject import BaseInjector as Injector
from brevitas.quant_tensor import IntQuantTensor
from brevitas.quant_tensor import QuantTensor
from brevitas.utils.quant_utils import _CachedIO
from brevitas.utils.torch_utils import compute_channel_view_shape

from .quant_proxy import QuantProxyFromInjector
from .quant_proxy import QuantProxyProtocol

__all__ = [
    'WeightQuantProxyFromInjector',
<<<<<<< HEAD
    'FloatWeightQuantProxyFromInjector',
=======
    'WeightQuantProxyFromInjectorBase',
>>>>>>> eeffd2bd
    'BiasQuantProxyFromInjector',
    'BiasQuantProxyFromInjectorBase',
    'WeightQuantProxyProtocol',
    'BiasQuantProxyProtocol']


@runtime_checkable
class WeightQuantProxyProtocol(QuantProxyProtocol, Protocol):

    def forward(self, x: torch.Tensor) -> QuantTensor:
        ...


@runtime_checkable
class BiasQuantProxyProtocol(QuantProxyProtocol, Protocol):
    requires_input_scale: bool

    def forward(
            self, x: Tensor, input_scale: Optional[Tensor],
            input_bit_width: Optional[Tensor]) -> QuantTensor:
        ...


class ParameterQuantProxyFromInjector(QuantProxyFromInjector):
    __metaclass__ = ABCMeta

    @property
    @abstractmethod
    def tracked_parameter_list(self):
        pass

    def init_tensor_quant(self, preserve_state_dict=False):
        param_list = self.tracked_parameter_list

        # params might not be there yet, e.g. bias before merging
        if param_list:
            if preserve_state_dict:
                reinit_on_state_dict = config.REINIT_ON_STATE_DICT_LOAD
                ignore_missing_key = config.IGNORE_MISSING_KEYS
                config.REINIT_ON_STATE_DICT_LOAD = False
                config.IGNORE_MISSING_KEYS = True
                state_dict = self.state_dict()
            self.quant_injector = self.quant_injector.let(tracked_parameter_list=param_list)
            super(ParameterQuantProxyFromInjector, self).init_tensor_quant()
            if preserve_state_dict:
                self.load_state_dict(state_dict)
                config.IGNORE_MISSING_KEYS = ignore_missing_key
                config.REINIT_ON_STATE_DICT_LOAD = reinit_on_state_dict

    def max_uint_value(self, bit_width):
        return max_int(False, self.is_narrow_range, bit_width)


<<<<<<< HEAD
class FloatWeightQuantProxyFromInjector(ParameterQuantProxyFromInjector, WeightQuantProxyProtocol):
=======
class WeightQuantProxyFromInjectorBase(ParameterQuantProxyFromInjector,
                                       WeightQuantProxyProtocol,
                                       ABC):
>>>>>>> eeffd2bd

    @property
    def tracked_parameter_list(self):
        return [m.weight for m in self.tracked_module_list if m.weight is not None]

    @property
    def requires_quant_input(self):
        return False

<<<<<<< HEAD
    def scale(self):
        if not self.is_quant_enabled:
            return None
        scale = self.__call__(self.tracked_parameter_list[0]).scale
        return scale

    def zero_point(self):
        if not self.is_quant_enabled:
            return None
        zero_point = self.__call__(self.tracked_parameter_list[0]).zero_point
        return zero_point

    def exponent_bit_width(self):
        if not self.is_quant_enabled:
            return None
        exponent_bit_width = self.__call__(self.tracked_parameter_list[0]).exponent_bit_width
        return exponent_bit_width

    def mantissa_bit_width(self):
        if not self.is_quant_enabled:
            return None
        mantissa_bit_width = self.__call__(self.tracked_parameter_list[0]).mantissa_bit_width
        return mantissa_bit_width

    def forward(self, x: torch.Tensor) -> Union[Tensor, QuantTensor]:
        #!!!!!!!!!   PLACEHOLDER CODE   !!!!!!!!!
        if self.is_quant_enabled:
            warn("This code should be replace with FloatQuantTensor when it becomes")
            impl = self.export_handler if self.export_mode else self.tensor_quant
            out, scale, zero_point, exponent_bit_width, mantissa_bit_width = impl(x)
            qt = QuantTensor(
                out,
                scale,
                zero_point,
                exponent_bit_width + mantissa_bit_width,
                self.is_signed,
                self.training)
            qt.exponent_bit_width = exponent_bit_width
            qt.mantissa_bit_width = mantissa_bit_width
            #!!!!!!!!!   PLACEHOLDER CODE   !!!!!!!!!
            return qt
        else:  # quantization disabled
            return x


class WeightQuantProxyFromInjector(ParameterQuantProxyFromInjector, WeightQuantProxyProtocol):
=======

class BiasQuantProxyFromInjectorBase(ParameterQuantProxyFromInjector, BiasQuantProxyProtocol, ABC):

    def __init__(self, quant_layer: nn.Module, quant_injector: Injector) -> None:
        super().__init__(quant_layer, quant_injector)
        self._cached_bias = None
        self.cache_inference_quant_bias = False

    @property
    def tracked_parameter_list(self):
        return [m.bias for m in self.tracked_module_list if m.bias is not None]

    @property
    def requires_input_scale(self) -> bool:
        if self.is_quant_enabled:
            return self.quant_injector.requires_input_scale
        else:
            return False

    def get_cached(self, attr):
        if self._cached_bias is None:
            warn(
                "No quant bias cache found, set cache_inference_quant_bias=True and run an "
                "inference pass first")
            return None
        if self.training:
            warn("Cached quant bias scale is being used in training mode.")
        return getattr(self._cached_bias, attr)


class WeightQuantProxyFromInjector(WeightQuantProxyFromInjectorBase):
>>>>>>> eeffd2bd

    @property
    def tracked_parameter_list(self):
        return [m.weight for m in self.tracked_module_list if m.weight is not None]

    @property
    def requires_quant_input(self):
        return False

    def scale(self):
        if not self.is_quant_enabled:
            return None
        scale = self.__call__(self.tracked_parameter_list[0]).scale
        return scale

    def zero_point(self):
        if not self.is_quant_enabled:
            return None
        zero_point = self.__call__(self.tracked_parameter_list[0]).zero_point
        return zero_point

    def bit_width(self):
        if not self.is_quant_enabled:
            return None
        bit_width = self.__call__(self.tracked_parameter_list[0]).bit_width
        return bit_width

    def forward(self, x: torch.Tensor) -> Union[Tensor, IntQuantTensor]:
        if self.is_quant_enabled:
            impl = self.export_handler if self.export_mode else self.tensor_quant
            out, scale, zero_point, bit_width = impl(x)
            return IntQuantTensor(out, scale, zero_point, bit_width, self.is_signed, self.training)
        else:  # quantization disabled
            return x


class DecoupledWeightQuantProxyFromInjector(WeightQuantProxyFromInjector):

    def pre_scale(self):
        if not self.is_quant_enabled:
            return None
        output_tuple = self.tensor_quant(self.tracked_parameter_list[0])
        out, scale, zero_point, bit_width, pre_scale, pre_zero_point = output_tuple
        return pre_scale

    def pre_zero_point(self):
        if not self.is_quant_enabled:
            return None
        output_tuple = self.tensor_quant(self.tracked_parameter_list[0])
        out, scale, zero_point, bit_width, pre_scale, pre_zero_point = output_tuple
        return pre_zero_point

    def forward(self, x: torch.Tensor) -> Union[Tensor, IntQuantTensor]:
        if self.is_quant_enabled:
            impl = self.export_handler if self.export_mode else self.tensor_quant
            out, scale, zero_point, bit_width, pre_scale, pre_zero_point = impl(x)
            return IntQuantTensor(out, scale, zero_point, bit_width, self.is_signed, self.training)
        else:  # quantization disabled
            return x


class DecoupledWeightQuantWithInputProxyFromInjector(DecoupledWeightQuantProxyFromInjector):

    def __init__(self, quant_layer: nn.Module, quant_injector: Injector) -> None:
        super().__init__(quant_layer, quant_injector)
        # Necessary for export
        self._cached_act = None
        self.cache_inference_quant_act = False
        self.cache_quant_io_metadata_only = True

    @property
    def requires_quant_input(self):
        return True

    def pre_scale(self):
        raise NotImplementedError

    def pre_zero_point(self):
        raise NotImplementedError

    def forward(
        self,
        x: torch.Tensor,
        quant_input: Optional[Union[Tensor,
                                    IntQuantTensor]] = None) -> Union[Tensor, IntQuantTensor]:
        if isinstance(quant_input,
                      IntQuantTensor) and not self.training and self.cache_inference_quant_act:
            cached_inp = _CachedIO(quant_input.detach(), self.cache_quant_io_metadata_only)
            self._cached_act = cached_inp

        if self.is_quant_enabled:
            if quant_input is None:
                assert self._cached_act is not None, "No cached quant input found. Enable caching and perform a forward pass"
                quant_input = self._cached_act
            else:
                assert isinstance(quant_input, IntQuantTensor), "Input must be quantized"

            input_bit_width = quant_input.bit_width
            input_is_signed = quant_input.signed

            impl = self.export_handler if self.export_mode else self.tensor_quant
            out, scale, zero_point, bit_width, pre_scale, pre_zero_point = impl(x, input_bit_width, input_is_signed)
            return IntQuantTensor(out, scale, zero_point, bit_width, self.is_signed, self.training)
        else:  # quantization disabled
            return x


class BiasQuantProxyFromInjector(BiasQuantProxyFromInjectorBase):

    def __init__(self, quant_layer: nn.Module, quant_injector: Injector) -> None:
        super().__init__(quant_layer, quant_injector)
        self._cached_bias = None
        self.cache_inference_quant_bias = False

    @property
    def tracked_parameter_list(self):
        return [m.bias for m in self.tracked_module_list if m.bias is not None]

    @property
    def requires_input_scale(self) -> bool:
        if self.is_quant_enabled:
            return self.quant_injector.requires_input_scale
        else:
            return False

    def get_cached(self, attr):
        if self._cached_bias is None:
            warn(
                "No quant bias cache found, set cache_inference_quant_bias=True and run an "
                "inference pass first")
            return None
        if self.training:
            warn("Cached quant bias scale is being used in training mode.")
        return getattr(self._cached_bias, attr)

    def scale(self):
        if not self.is_quant_enabled:
            return None
        if self.requires_input_scale:
            cache = self.get_cached('scale')
            return cache
        zhs = self._zero_hw_sentinel()
        scale = self.__call__(self.tracked_parameter_list[0], zhs).scale
        return scale

    def zero_point(self):
        if not self.is_quant_enabled:
            return None
        zhs = self._zero_hw_sentinel()
        zero_point = self.__call__(self.tracked_parameter_list[0], zhs).zero_point
        return zero_point

    def bit_width(self):
        if not self.is_quant_enabled:
            return None
        zhs = self._zero_hw_sentinel()
        bit_width = self.__call__(self.tracked_parameter_list[0], zhs).bit_width
        return bit_width

    def quant_output_scale_impl(
            self, input: IntQuantTensor, weight: IntQuantTensor, module: torch.nn.Module) -> Tensor:
        channel_dim = -1 if isinstance(module, torch.nn.Linear) else 1
        output_scale_shape = compute_channel_view_shape(input, channel_dim=channel_dim)
        output_scale = weight.scale.view(output_scale_shape)
        output_scale = output_scale * input.scale.view(output_scale_shape)
        return output_scale

    def compute_bias_scale(
            self,
            input: Optional[Union[Tensor, IntQuantTensor]],
            weight: Optional[Union[Tensor, IntQuantTensor]]) -> Optional[Tensor]:
        if not self.requires_input_scale:
            return None
        if not isinstance(input, IntQuantTensor) or not isinstance(weight, IntQuantTensor):
            return None
        if len(self.tracked_module_list) > 1:
            if not all(
                [type[self.tracked_module_list[0]] == type[x] for x in self.tracked_module_list]):
                raise RuntimeError(
                    "Bias quantizer shared across different type of layers with external scale is not supported."
                )
        scale = self.quant_output_scale_impl(input, weight, self.tracked_module_list[0])
        return scale

    def forward(
            self,
            x: Tensor,
            input: Optional[Union[Tensor, IntQuantTensor]] = None,
            weight: Optional[Union[Tensor,
                                   IntQuantTensor]] = None) -> Union[Tensor, IntQuantTensor]:
        out = x
        input_scale = self.compute_bias_scale(input, weight)
        if self.is_quant_enabled:
            impl = self.export_handler if self.export_mode else self.tensor_quant
            if self.requires_input_scale and input_scale is None:
                input_scale = self.scale()
                if input_scale is None:
                    raise RuntimeError("Input scale required")

            if self.requires_input_scale:
                input_scale = input_scale.view(-1)
                out, out_scale, out_zp, out_bit_width = impl(x, input_scale)
            else:
                out, out_scale, out_zp, out_bit_width = impl(x)

            out = IntQuantTensor(
                out, out_scale, out_zp, out_bit_width, self.is_signed, self.training)
        else:
            out = x
        if isinstance(out,
                      IntQuantTensor) and not self.training and self.cache_inference_quant_bias:
            cached_bias = _CachedIO(out.detach(), metadata_only=False)
            self._cached_bias = cached_bias
        return out<|MERGE_RESOLUTION|>--- conflicted
+++ resolved
@@ -26,11 +26,7 @@
 
 __all__ = [
     'WeightQuantProxyFromInjector',
-<<<<<<< HEAD
-    'FloatWeightQuantProxyFromInjector',
-=======
     'WeightQuantProxyFromInjectorBase',
->>>>>>> eeffd2bd
     'BiasQuantProxyFromInjector',
     'BiasQuantProxyFromInjectorBase',
     'WeightQuantProxyProtocol',
@@ -84,13 +80,9 @@
         return max_int(False, self.is_narrow_range, bit_width)
 
 
-<<<<<<< HEAD
-class FloatWeightQuantProxyFromInjector(ParameterQuantProxyFromInjector, WeightQuantProxyProtocol):
-=======
 class WeightQuantProxyFromInjectorBase(ParameterQuantProxyFromInjector,
                                        WeightQuantProxyProtocol,
                                        ABC):
->>>>>>> eeffd2bd
 
     @property
     def tracked_parameter_list(self):
@@ -100,54 +92,6 @@
     def requires_quant_input(self):
         return False
 
-<<<<<<< HEAD
-    def scale(self):
-        if not self.is_quant_enabled:
-            return None
-        scale = self.__call__(self.tracked_parameter_list[0]).scale
-        return scale
-
-    def zero_point(self):
-        if not self.is_quant_enabled:
-            return None
-        zero_point = self.__call__(self.tracked_parameter_list[0]).zero_point
-        return zero_point
-
-    def exponent_bit_width(self):
-        if not self.is_quant_enabled:
-            return None
-        exponent_bit_width = self.__call__(self.tracked_parameter_list[0]).exponent_bit_width
-        return exponent_bit_width
-
-    def mantissa_bit_width(self):
-        if not self.is_quant_enabled:
-            return None
-        mantissa_bit_width = self.__call__(self.tracked_parameter_list[0]).mantissa_bit_width
-        return mantissa_bit_width
-
-    def forward(self, x: torch.Tensor) -> Union[Tensor, QuantTensor]:
-        #!!!!!!!!!   PLACEHOLDER CODE   !!!!!!!!!
-        if self.is_quant_enabled:
-            warn("This code should be replace with FloatQuantTensor when it becomes")
-            impl = self.export_handler if self.export_mode else self.tensor_quant
-            out, scale, zero_point, exponent_bit_width, mantissa_bit_width = impl(x)
-            qt = QuantTensor(
-                out,
-                scale,
-                zero_point,
-                exponent_bit_width + mantissa_bit_width,
-                self.is_signed,
-                self.training)
-            qt.exponent_bit_width = exponent_bit_width
-            qt.mantissa_bit_width = mantissa_bit_width
-            #!!!!!!!!!   PLACEHOLDER CODE   !!!!!!!!!
-            return qt
-        else:  # quantization disabled
-            return x
-
-
-class WeightQuantProxyFromInjector(ParameterQuantProxyFromInjector, WeightQuantProxyProtocol):
-=======
 
 class BiasQuantProxyFromInjectorBase(ParameterQuantProxyFromInjector, BiasQuantProxyProtocol, ABC):
 
@@ -179,7 +123,6 @@
 
 
 class WeightQuantProxyFromInjector(WeightQuantProxyFromInjectorBase):
->>>>>>> eeffd2bd
 
     @property
     def tracked_parameter_list(self):
