--- conflicted
+++ resolved
@@ -86,25 +86,7 @@
         return self.tensor_quant(x)
 
 
-<<<<<<< HEAD
-class FloatFusedActivationQuantProxy(brevitas.jit.ScriptModule):
-
-    def __init__(self, activation_impl, tensor_quant):
-        super(FloatFusedActivationQuantProxy, self).__init__()
-        self.activation_impl = activation_impl
-        self.tensor_quant = tensor_quant
-
-    @brevitas.jit.script_method
-    def forward(self, x):
-        x = self.activation_impl(x)
-        x, output_scale, output_zp, output_exponent_bit_width, output_mantissa_bit_width = self.tensor_quant(x)
-        return x, output_scale, output_zp, output_exponent_bit_width, output_mantissa_bit_width
-
-
-class ActQuantProxyFromInjector(QuantProxyFromInjector, ActQuantProxyProtocol):
-=======
 class ActQuantProxyFromInjectorBase(QuantProxyFromInjector, ActQuantProxyProtocol, ABC):
->>>>>>> eeffd2bd
 
     def __init__(self, quant_layer, quant_injector):
         QuantProxyFromInjector.__init__(self, quant_layer, quant_injector)
